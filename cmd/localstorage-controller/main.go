/*
Copyright 2021 The Caoyingjunz Authors.

Licensed under the Apache License, Version 2.0 (the "License");
you may not use this file except in compliance with the License.
You may obtain a copy of the License at

    http://www.apache.org/licenses/LICENSE-2.0

Unless required by applicable law or agreed to in writing, software
distributed under the License is distributed on an "AS IS" BASIS,
WITHOUT WARRANTIES OR CONDITIONS OF ANY KIND, either express or implied.
See the License for the specific language governing permissions and
limitations under the License.
*/

package main

import (
	"context"
	"flag"
	"net"
	"net/http"
	"os"
	"strconv"
	"time"

	"k8s.io/apimachinery/pkg/util/uuid"
	"k8s.io/apimachinery/pkg/util/wait"
	"k8s.io/apiserver/pkg/server/healthz"
	"k8s.io/client-go/kubernetes"
	"k8s.io/client-go/tools/leaderelection"
	"k8s.io/client-go/tools/leaderelection/resourcelock"
	"k8s.io/klog/v2"
	"sigs.k8s.io/controller-runtime/pkg/manager"
	"sigs.k8s.io/controller-runtime/pkg/webhook"

	"github.com/caoyingjunz/csi-driver-localstorage/pkg/client/clientset/versioned"
	"github.com/caoyingjunz/csi-driver-localstorage/pkg/client/informers/externalversions"
	"github.com/caoyingjunz/csi-driver-localstorage/pkg/controller/storage"
	"github.com/caoyingjunz/csi-driver-localstorage/pkg/runtime"
	"github.com/caoyingjunz/csi-driver-localstorage/pkg/signals"
	"github.com/caoyingjunz/csi-driver-localstorage/pkg/util"
	storageutil "github.com/caoyingjunz/csi-driver-localstorage/pkg/util/storage"
	localstoragewebhook "github.com/caoyingjunz/csi-driver-localstorage/pkg/webhook"
)

const (
	workers = 5

	LeaseDuration = 15
	RenewDeadline = 10
	RetryPeriod   = 2

	ResourceLock      = "endpointsleases"
	ResourceName      = "localstorage-manager"
	ResourceNamespace = "kube-system"
)

var (
	kubeconfig   = flag.String("kubeconfig", "", "paths to a kubeconfig. Only required if out-of-cluster.")
	kubeAPIQPS   = flag.Int("kube-api-qps", 5, "QPS to use while communicating with the kubernetes apiserver. Defaults to 5")
	kubeAPIBurst = flag.Int("kube-api-burst", 10, "Burst to use while communicating with the kubernetes apiserver. Defaults to 10.")

	createLocalstorage = flag.Bool("create-localstorage", true, "Create localstorage object if not present")

	// webhook flags
	host     = flag.String("host", "", "host is the ip address that the webhook server binds to")
	port     = flag.Int("port", 8443, "port is the port that the webhook server serves at")
	certDir  = flag.String("cert-dir", "/tmp/webhook-server", "certDir is the directory that contains the server key and certificate")
	certName = flag.String("cert-name", "tls.crt", "certName is the server certificate name. Defaults to tls.crt")
	keyName  = flag.String("key-name", "tls.key", "keyName is the server key name. Defaults to tls.key.")

	// health flag
	healthzPort = flag.Int("healthz-port", 0, "healthzPort is the port of the localhost healthz endpoint (set to 0 to disable)")

	// leaderElect
	leaderElect       = flag.Bool("leader-elect", true, "Start a leader election client and gain leadership before executing the main loop. Enable this when running replicated components for high availability.")
	retryPeriod       = flag.Int("leader-elect-retry-period", RetryPeriod, "The duration the clients should wait between attempting acquisition and renewal of a leadership.")
	resourceLock      = flag.String("leader-elect-resource-lock", ResourceLock, "The type of resource object that is used for locking during leader election. Supported options are `endpoints` (default) and `configmaps`.")
	resourceName      = flag.String("leader-elect-resource-name", ResourceName, "The name of resource object that is used for locking during leader election.")
	resourceNamespace = flag.String("leader-elect-resource-namespace", ResourceNamespace, "The namespace of resource object that is used for locking during leader election.")
	leaseDuration     = flag.Int("leader-elect-lease-duration", LeaseDuration, "The duration that non-leader candidates will wait")
	renewDeadline     = flag.Int("leader-elect-renew-deadline", RenewDeadline, "The interval between attempts by the acting master to renew a leadership slot before it stops leading.")
)

// 用来设置日志参数
func init() {
	_ = flag.Set("logtostderr", "true")
}

func main() {
	//解析了命令行参数
	klog.InitFlags(nil)
	flag.Parse()

	// set up signals so we handle the shutdown signal gracefully(设置信号，以便我们优雅地处理关机信号)
	//设置了信号处理器用来处理终止信号
	ctx := signals.SetupSignalHandler()
	//创建了 kubeconfig 客户端，并使用它来创建 webhookManager。
	kubeConfig, err := util.BuildClientConfig(*kubeconfig)
	if err != nil {
		klog.Fatalf("Failed to build kube config: %v", err)
	}
	kubeConfig.QPS = float32(*kubeAPIQPS) //设置了 QPS 和 Burst 参数
	kubeConfig.Burst = *kubeAPIBurst
	//webhookManager 是 controller-runtime 包的一个组件，用于管理和运行 Webhook 服务器
	webhookManager, err := manager.New(kubeConfig, manager.Options{
		Scheme: runtime.NewScheme(),
		Host:   *host,
		Port:   *port,
	})
	if err != nil {
		klog.Fatalf("unable to set up overall controller manager: %v", err) //设置总控制器管理器失败
	}
	//安装证书
	installCert(webhookManager.GetWebhookServer())

	// Build client to perform kubernetes objects.(构建webhook客户端以执行kubernetes对象。)
	webhookClient := webhookManager.GetClient()

	// Register webhook APIs(注册webhook API)
	klog.Info("Registering webhooks for localstorage APIs")
	//注册webhook API
	webhookManager.GetWebhookServer().Register("/mutate-v1-localstorage", &webhook.Admission{Handler: &localstoragewebhook.LocalstorageMutate{Client: webhookClient}})      //mutate 用于修改请求
	webhookManager.GetWebhookServer().Register("/validate-v1-localstorage", &webhook.Admission{Handler: &localstoragewebhook.LocalstorageValidator{Client: webhookClient}}) // validate 用于验证请求
	go func() {
		klog.Infof("Starting localstorage webhook server")
		if err = webhookManager.Start(ctx); err != nil {
			klog.Fatalf("failed to start localstorage webhook server: %v", err)
		}
	}()
	//创建kubernetes Client
	kubeClient, err := kubernetes.NewForConfig(kubeConfig)
	if err != nil {
		klog.Fatalf("Failed to build kube clientSet: %v", err)
	}
	run := func(ctx context.Context) {
		//创建了一个新的 localstorage clientSet（通常CRD创建的client称之为clientSet）
		lsClientSet, err := versioned.NewForConfig(kubeConfig)
		if err != nil {
			klog.Fatalf("Failed to new localstorage clientSet: %v", err)
		}
<<<<<<< HEAD
		//通过informerFactory(工厂)创建了 sharedInformer的实例,
=======

		if *createLocalstorage {
			klog.Infof("Creating localstorage cr when controller manager started")
			if err = storageutil.CreateLocalStorage(kubeClient, lsClientSet); err != nil {
				klog.Fatalf("Failed to create/init localstorage cr: %v", err)
			}
		}

>>>>>>> 75b68d27
		sharedInformer := externalversions.NewSharedInformerFactory(lsClientSet, 300*time.Second)
		//创建了 storageController
		sc, err := storage.NewStorageController(ctx,
			sharedInformer.Storage().V1().LocalStorages(),
			lsClientSet,
			kubeClient,
		)
		if err != nil {
			klog.Fatalf("Failed to new storage controller: %s", err)
		}

		klog.Infof("Starting localstorage controller")
		//启动了 storageController
		go sc.Run(ctx, workers)
		//启动了 sharedInformer监听k8s资源变化
		sharedInformer.Start(ctx.Done())
		sharedInformer.WaitForCacheSync(ctx.Done()) //等待缓存同步

		// always wait
		select {}
	}
	//如果设置了健康检查端口，就启动一个健康检查服务器
	if *healthzPort > 0 {
		mux := http.NewServeMux()
		healthz.InstallHandler(mux)
		go wait.Until(func() {
			err = http.ListenAndServe(net.JoinHostPort("", strconv.Itoa(*healthzPort)), mux)
			if err != nil {
				klog.ErrorS(err, "Failed to start healthz server")
			}
		}, 5*time.Second, wait.NeverStop)
	}
	//如果没有设置leader选举，就直接运行
	if !*leaderElect {
		run(ctx)
		klog.Fatalf("unreachable")
	}

	id, err := os.Hostname()
	if err != nil {
		klog.Fatalf("Failed to get hostname: %v", err)
	}
	// add a uniquifier so that two processes on the same host don't accidentally both become active
	id = id + "_" + string(uuid.NewUUID())
	//创建了一个新的资源锁
	rl, err := resourcelock.New(
		*resourceLock,
		*resourceNamespace,
		*resourceName,
		kubeClient.CoreV1(),
		kubeClient.CoordinationV1(),
		resourcelock.ResourceLockConfig{
			Identity:      id,
			EventRecorder: util.CreateRecorder(kubeClient),
		})
	if err != nil {
		klog.Fatalf("error creating lock: %v", err)
	}
	//创建了一个新的leader选举
	leaderelection.RunOrDie(context.TODO(), leaderelection.LeaderElectionConfig{
		Lock:          rl,                                          //资源锁
		LeaseDuration: time.Duration(*leaseDuration) * time.Second, //租约时间
		RenewDeadline: time.Duration(*renewDeadline) * time.Second, //续约时间
		RetryPeriod:   time.Duration(*retryPeriod) * time.Second,   //重试时间
		Callbacks: leaderelection.LeaderCallbacks{
			OnStartedLeading: run, //如果成为leader，就运行run函数
			OnStoppedLeading: func() { //如果失去leader，就退出程序
				klog.Fatalf("leader election lost")
			},
		},
		//WatchDog: electionChecker,
		Name: "localstorage-manager", //leader选举的名称
	})

	klog.Fatalf("unreachable") //不可达
}

// 用于在 Webhook 服务器上安装 TLS 证书和密钥
func installCert(s *webhook.Server) {
	s.CertDir = *certDir
	s.CertName = *certName
	s.KeyName = *keyName
}<|MERGE_RESOLUTION|>--- conflicted
+++ resolved
@@ -141,10 +141,7 @@
 		if err != nil {
 			klog.Fatalf("Failed to new localstorage clientSet: %v", err)
 		}
-<<<<<<< HEAD
-		//通过informerFactory(工厂)创建了 sharedInformer的实例,
-=======
-
+		//创建了一个新的 localstorage clientSet（通常CRD创建的client称之为clientSet）
 		if *createLocalstorage {
 			klog.Infof("Creating localstorage cr when controller manager started")
 			if err = storageutil.CreateLocalStorage(kubeClient, lsClientSet); err != nil {
@@ -152,7 +149,7 @@
 			}
 		}
 
->>>>>>> 75b68d27
+		//通过informerFactory(工厂)创建了 sharedInformer的实例,
 		sharedInformer := externalversions.NewSharedInformerFactory(lsClientSet, 300*time.Second)
 		//创建了 storageController
 		sc, err := storage.NewStorageController(ctx,
