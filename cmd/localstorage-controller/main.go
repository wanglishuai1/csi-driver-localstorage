/*
Copyright 2021 The Caoyingjunz Authors.

Licensed under the Apache License, Version 2.0 (the "License");
you may not use this file except in compliance with the License.
You may obtain a copy of the License at

    http://www.apache.org/licenses/LICENSE-2.0

Unless required by applicable law or agreed to in writing, software
distributed under the License is distributed on an "AS IS" BASIS,
WITHOUT WARRANTIES OR CONDITIONS OF ANY KIND, either express or implied.
See the License for the specific language governing permissions and
limitations under the License.
*/

package main

import (
	"context"
	"flag"
	"net"
	"net/http"
	"os"
	"strconv"
	"time"

	"k8s.io/apimachinery/pkg/util/uuid"
	"k8s.io/apimachinery/pkg/util/wait"
	"k8s.io/apiserver/pkg/server/healthz"
	"k8s.io/client-go/kubernetes"
	"k8s.io/client-go/tools/leaderelection"
	"k8s.io/client-go/tools/leaderelection/resourcelock"
	"k8s.io/klog/v2"
	"sigs.k8s.io/controller-runtime/pkg/manager"
	"sigs.k8s.io/controller-runtime/pkg/webhook"

	"github.com/caoyingjunz/csi-driver-localstorage/pkg/client/clientset/versioned"
	"github.com/caoyingjunz/csi-driver-localstorage/pkg/client/informers/externalversions"
	"github.com/caoyingjunz/csi-driver-localstorage/pkg/controller/storage"
	"github.com/caoyingjunz/csi-driver-localstorage/pkg/runtime"
	"github.com/caoyingjunz/csi-driver-localstorage/pkg/signals"
	"github.com/caoyingjunz/csi-driver-localstorage/pkg/util"
	localstoragewebhook "github.com/caoyingjunz/csi-driver-localstorage/pkg/webhook"
)

const (
	workers = 5

	LeaseDuration = 15
	RenewDeadline = 10
	RetryPeriod   = 2

	ResourceLock      = "endpointsleases"
	ResourceName      = "localstorage-manager"
	ResourceNamespace = "kube-system"
)

var (
	kubeconfig   = flag.String("kubeconfig", "", "paths to a kubeconfig. Only required if out-of-cluster.")
	kubeAPIQPS   = flag.Int("kube-api-qps", 5, "QPS to use while communicating with the kubernetes apiserver. Defaults to 5")
	kubeAPIBurst = flag.Int("kube-api-burst", 10, "Burst to use while communicating with the kubernetes apiserver. Defaults to 10.")

	// webhook flags
	host     = flag.String("host", "", "host is the ip address that the webhook server binds to")
	port     = flag.Int("port", 8443, "port is the port that the webhook server serves at")
	certDir  = flag.String("cert-dir", "/tmp/webhook-server", "certDir is the directory that contains the server key and certificate")
	certName = flag.String("cert-name", "tls.crt", "certName is the server certificate name. Defaults to tls.crt")
	keyName  = flag.String("key-name", "tls.key", "keyName is the server key name. Defaults to tls.key.")

	// health flag
	healthzPort = flag.Int("healthz-port", 0, "healthzPort is the port of the localhost healthz endpoint (set to 0 to disable)")

	// leaderElect
	leaderElect       = flag.Bool("leader-elect", true, "Start a leader election client and gain leadership before executing the main loop. Enable this when running replicated components for high availability.")
	retryPeriod       = flag.Int("leader-elect-retry-period", RetryPeriod, "The duration the clients should wait between attempting acquisition and renewal of a leadership.")
	resourceLock      = flag.String("leader-elect-resource-lock", ResourceLock, "The type of resource object that is used for locking during leader election. Supported options are `endpoints` (default) and `configmaps`.")
	resourceName      = flag.String("leader-elect-resource-name", ResourceName, "The name of resource object that is used for locking during leader election.")
	resourceNamespace = flag.String("leader-elect-resource-namespace", ResourceNamespace, "The namespace of resource object that is used for locking during leader election.")
	leaseDuration     = flag.Int("leader-elect-lease-duration", LeaseDuration, "The duration that non-leader candidates will wait")
	renewDeadline     = flag.Int("leader-elect-renew-deadline", RenewDeadline, "The interval between attempts by the acting master to renew a leadership slot before it stops leading.")
)

// 用来设置日志参数
func init() {
	_ = flag.Set("logtostderr", "true")
}

func main() {
	//解析了命令行参数
	klog.InitFlags(nil)
	flag.Parse()

	// set up signals so we handle the shutdown signal gracefully(设置信号，以便我们优雅地处理关机信号)
	//设置了信号处理器用来处理终止信号
	ctx := signals.SetupSignalHandler()
	//创建了 kubeconfig 客户端，并使用它来创建 webhookManager。
	kubeConfig, err := util.BuildClientConfig(*kubeconfig)
	if err != nil {
		klog.Fatalf("Failed to build kube config: %v", err)
	}
	kubeConfig.QPS = float32(*kubeAPIQPS) //设置了 QPS 和 Burst 参数
	kubeConfig.Burst = *kubeAPIBurst
	//webhookManager 是 controller-runtime 包的一个组件，用于管理和运行 Webhook 服务器
	webhookManager, err := manager.New(kubeConfig, manager.Options{
		Scheme: runtime.NewScheme(),
		Host:   *host,
		Port:   *port,
	})
	if err != nil {
		klog.Fatalf("unable to set up overall controller manager: %v", err) //设置总控制器管理器失败
	}
	//安装证书
	installCert(webhookManager.GetWebhookServer())

	// Build client to perform kubernetes objects.(构建webhook客户端以执行kubernetes对象。)
	webhookClient := webhookManager.GetClient()

	// Register webhook APIs(注册webhook API)
	klog.Info("Registering webhooks for localstorage APIs")
	//注册webhook API
	webhookManager.GetWebhookServer().Register("/mutate-v1-localstorage", &webhook.Admission{Handler: &localstoragewebhook.LocalstorageMutate{Client: webhookClient}})      //mutate 用于修改请求
	webhookManager.GetWebhookServer().Register("/validate-v1-localstorage", &webhook.Admission{Handler: &localstoragewebhook.LocalstorageValidator{Client: webhookClient}}) // validate 用于验证请求
	go func() {
		klog.Infof("Starting localstorage webhook server")
		if err = webhookManager.Start(ctx); err != nil {
			klog.Fatalf("failed to start localstorage webhook server: %v", err)
		}
	}()
	//创建kubernetes Client
	kubeClient, err := kubernetes.NewForConfig(kubeConfig)
	if err != nil {
		klog.Fatalf("Failed to build kube clientSet: %v", err)
	}
	run := func(ctx context.Context) {
		//创建了一个新的 localstorage clientSet（通常CRD创建的client称之为clientSet）
		lsClientSet, err := versioned.NewForConfig(kubeConfig)
		if err != nil {
			klog.Fatalf("Failed to new localstorage clientSet: %v", err)
		}
<<<<<<< HEAD
		//创建了一个新的 localstorage clientSet（通常CRD创建的client称之为clientSet）
		if *createLocalstorage {
			klog.Infof("Creating localstorage cr when controller manager started")
			if err = storageutil.CreateLocalStorage(kubeClient, lsClientSet); err != nil {
				klog.Fatalf("Failed to create/init localstorage cr: %v", err)
			}
		}

		//通过informerFactory(工厂)创建了 sharedInformer的实例,
=======

>>>>>>> f2bfef34
		sharedInformer := externalversions.NewSharedInformerFactory(lsClientSet, 300*time.Second)
		//创建了 storageController
		sc, err := storage.NewStorageController(ctx,
			sharedInformer.Storage().V1().LocalStorages(),
			lsClientSet,
			kubeClient,
		)
		if err != nil {
			klog.Fatalf("Failed to new storage controller: %s", err)
		}

		klog.Infof("Starting localstorage controller")
		//启动了 storageController
		go sc.Run(ctx, workers)
		//启动了 sharedInformer监听k8s资源变化
		sharedInformer.Start(ctx.Done())
		sharedInformer.WaitForCacheSync(ctx.Done()) //等待缓存同步

		// always wait
		select {}
	}
	//如果设置了健康检查端口，就启动一个健康检查服务器
	if *healthzPort > 0 {
		mux := http.NewServeMux()
		healthz.InstallHandler(mux)
		go wait.Until(func() {
			err = http.ListenAndServe(net.JoinHostPort("", strconv.Itoa(*healthzPort)), mux)
			if err != nil {
				klog.ErrorS(err, "Failed to start healthz server")
			}
		}, 5*time.Second, wait.NeverStop)
	}
	//如果没有设置leader选举，就直接运行
	if !*leaderElect {
		run(ctx)
		klog.Fatalf("unreachable")
	}

	id, err := os.Hostname()
	if err != nil {
		klog.Fatalf("Failed to get hostname: %v", err)
	}
	// add a uniquifier so that two processes on the same host don't accidentally both become active
	id = id + "_" + string(uuid.NewUUID())
	//创建了一个新的资源锁
	rl, err := resourcelock.New(
		*resourceLock,
		*resourceNamespace,
		*resourceName,
		kubeClient.CoreV1(),
		kubeClient.CoordinationV1(),
		resourcelock.ResourceLockConfig{
			Identity:      id,
			EventRecorder: util.CreateRecorder(kubeClient),
		})
	if err != nil {
		klog.Fatalf("error creating lock: %v", err)
	}
	//创建了一个新的leader选举
	leaderelection.RunOrDie(context.TODO(), leaderelection.LeaderElectionConfig{
		Lock:          rl,                                          //资源锁
		LeaseDuration: time.Duration(*leaseDuration) * time.Second, //租约时间
		RenewDeadline: time.Duration(*renewDeadline) * time.Second, //续约时间
		RetryPeriod:   time.Duration(*retryPeriod) * time.Second,   //重试时间
		Callbacks: leaderelection.LeaderCallbacks{
			OnStartedLeading: run, //如果成为leader，就运行run函数
			OnStoppedLeading: func() { //如果失去leader，就退出程序
				klog.Fatalf("leader election lost")
			},
		},
		//WatchDog: electionChecker,
		Name: "localstorage-manager", //leader选举的名称
	})

	klog.Fatalf("unreachable") //不可达
}

// 用于在 Webhook 服务器上安装 TLS 证书和密钥
func installCert(s *webhook.Server) {
	s.CertDir = *certDir
	s.CertName = *certName
	s.KeyName = *keyName
}<|MERGE_RESOLUTION|>--- conflicted
+++ resolved
@@ -138,19 +138,6 @@
 		if err != nil {
 			klog.Fatalf("Failed to new localstorage clientSet: %v", err)
 		}
-<<<<<<< HEAD
-		//创建了一个新的 localstorage clientSet（通常CRD创建的client称之为clientSet）
-		if *createLocalstorage {
-			klog.Infof("Creating localstorage cr when controller manager started")
-			if err = storageutil.CreateLocalStorage(kubeClient, lsClientSet); err != nil {
-				klog.Fatalf("Failed to create/init localstorage cr: %v", err)
-			}
-		}
-
-		//通过informerFactory(工厂)创建了 sharedInformer的实例,
-=======
-
->>>>>>> f2bfef34
 		sharedInformer := externalversions.NewSharedInformerFactory(lsClientSet, 300*time.Second)
 		//创建了 storageController
 		sc, err := storage.NewStorageController(ctx,
