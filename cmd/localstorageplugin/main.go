/*
Copyright 2021 The Caoyingjunz Authors.

Licensed under the Apache License, Version 2.0 (the "License");
you may not use this file except in compliance with the License.
You may obtain a copy of the License at

    http://www.apache.org/licenses/LICENSE-2.0

Unless required by applicable law or agreed to in writing, software
distributed under the License is distributed on an "AS IS" BASIS,
WITHOUT WARRANTIES OR CONDITIONS OF ANY KIND, either express or implied.
See the License for the specific language governing permissions and
limitations under the License.
*/

package main

import (
	"flag"
	"net/http"
	"os"
	"time"
	// import pprof for performance diagnosed
	_ "net/http/pprof"

	"k8s.io/klog/v2"

	"github.com/caoyingjunz/csi-driver-localstorage/pkg/client/informers/externalversions"
	"github.com/caoyingjunz/csi-driver-localstorage/pkg/localstorage"
	"github.com/caoyingjunz/csi-driver-localstorage/pkg/signals"
	"github.com/caoyingjunz/csi-driver-localstorage/pkg/util"
)

var (
	endpoint   = flag.String("endpoint", "unix://tmp/csi.sock", "CSI endpoint")
	driverName = flag.String("drivername", localstorage.DefaultDriverName, "name of the driver")
	nodeId     = flag.String("nodeid", "", "node id")
	volumeDir  = flag.String("volume-dir", "/tmp", "directory for storing state information across driver volumes")

	kubeconfig   = flag.String("kubeconfig", "", "paths to a kubeconfig. Only required if out-of-cluster.")
	kubeAPIQPS   = flag.Int("kube-api-qps", 5, "QPS to use while communicating with the kubernetes apiserver. Defaults to 5")
	kubeAPIBurst = flag.Int("kube-api-burst", 10, "Burst to use while communicating with the kubernetes apiserver. Defaults to 10.")

	// pprof flags
	enablePprof = flag.Bool("enable-pprof", false, "Start pprof and gain leadership before executing the main loop")
	pprofPort   = flag.String("pprof-port", "6060", "The port of pprof to listen on")
)

// 将日志输出设置为标准错误输出。
func init() {
	_ = flag.Set("logtostderr", "true") //设置日志输出到标准错误输出
}

var (
	version = "v1.0.0"
)

func main() {
	//命令行参数解析
	klog.InitFlags(nil)
	flag.Parse()
	//初始化localstorage配置
	cfg := localstorage.Config{
		DriverName:    *driverName,
		Endpoint:      *endpoint,
		VendorVersion: version,
		NodeId:        *nodeId,
		VolumeDir:     *volumeDir,
	}
	//如果没有指定nodeid，则从环境变量中获取
	if len(cfg.NodeId) == 0 {
		klog.V(2).Infof("Get node name from env")
		cfg.NodeId = os.Getenv("NODE_NAME")
	}

	// Start pprof and gain leadership before executing the main loop
	//如果开启了pprof，则启动pprof服务
	if *enablePprof {
		go func() {
			klog.Infof("Starting the pprof server on: %s", *pprofPort)
			if err := http.ListenAndServe(":"+*pprofPort, nil); err != nil {
				klog.Fatalf("Failed to start pprof server: %v", err)
			}
		}()
	}
	//设置一个可以优雅处理系统中断信号的上下文。这样在系统中断信号到来时，可以优雅的停止程序。
	ctx := signals.SetupSignalHandler()
	//创建一个kubernetes客户端配置(传入配置文件路径)
	kubeConfig, err := util.BuildClientConfig(*kubeconfig)
	if err != nil {
		klog.Fatalf("Failed to build kube config: %v", err)
	}
<<<<<<< HEAD
	//设置kubernetes客户端配置的qps和burst,分别为每秒最大请求数和突发请求数，这里设置为30000
	kubeConfig.QPS = 30000
	kubeConfig.Burst = 30000
	//创建kubernetes客户端
=======
	kubeConfig.QPS = float32(*kubeAPIQPS)
	kubeConfig.Burst = *kubeAPIBurst

>>>>>>> f2bfef34
	kubeClient, lsClientSet, err := util.NewClientSets(kubeConfig)
	if err != nil {
		klog.Fatal("failed to build clientSets: %v", err)
	}
	//创建一个sharedInformer工厂，用于创建sharedInformer
	sharedInformer := externalversions.NewSharedInformerFactory(lsClientSet, 300*time.Second)
	//创建一个localstorage driver
	driver, err := localstorage.NewLocalStorage(ctx, cfg,
		sharedInformer.Storage().V1().LocalStorages(),
		lsClientSet,
		kubeClient,
	)
	if err != nil {
		klog.Fatalf("Failed to initialize localstorage driver :%v", err)
	}
	//启动localstorage driver
	go func() {
		klog.Infof("Starting localstorage driver")
		if err = driver.Run(ctx); err != nil {
			klog.Fatalf("Failed to run localstorage driver :%v", err)
		}
	}()
	//启动sharedInformer
	sharedInformer.Start(ctx.Done())
	sharedInformer.WaitForCacheSync(ctx.Done()) //等待缓存同步
	//程序会一直运行，直到接收到系统中断信号。
	<-ctx.Done()
}<|MERGE_RESOLUTION|>--- conflicted
+++ resolved
@@ -21,6 +21,7 @@
 	"net/http"
 	"os"
 	"time"
+
 	// import pprof for performance diagnosed
 	_ "net/http/pprof"
 
@@ -91,16 +92,8 @@
 	if err != nil {
 		klog.Fatalf("Failed to build kube config: %v", err)
 	}
-<<<<<<< HEAD
-	//设置kubernetes客户端配置的qps和burst,分别为每秒最大请求数和突发请求数，这里设置为30000
-	kubeConfig.QPS = 30000
-	kubeConfig.Burst = 30000
-	//创建kubernetes客户端
-=======
 	kubeConfig.QPS = float32(*kubeAPIQPS)
 	kubeConfig.Burst = *kubeAPIBurst
-
->>>>>>> f2bfef34
 	kubeClient, lsClientSet, err := util.NewClientSets(kubeConfig)
 	if err != nil {
 		klog.Fatal("failed to build clientSets: %v", err)
