/*
Copyright 2021 The Caoyingjunz Authors.

Licensed under the Apache License, Version 2.0 (the "License");
you may not use this file except in compliance with the License.
You may obtain a copy of the License at

    http://www.apache.org/licenses/LICENSE-2.0

Unless required by applicable law or agreed to in writing, software
distributed under the License is distributed on an "AS IS" BASIS,
WITHOUT WARRANTIES OR CONDITIONS OF ANY KIND, either express or implied.
See the License for the specific language governing permissions and
limitations under the License.
*/

package storage

import (
	"context"
	"fmt"
	"os"
	"time"

	v1 "k8s.io/api/core/v1"
	metav1 "k8s.io/apimachinery/pkg/apis/meta/v1"
	"k8s.io/apimachinery/pkg/labels"
	"k8s.io/apimachinery/pkg/util/sets"
	corelisters "k8s.io/client-go/listers/core/v1"
	storagelisters "k8s.io/client-go/listers/storage/v1"
	"k8s.io/klog/v2"

	localstoragev1 "github.com/caoyingjunz/csi-driver-localstorage/pkg/apis/localstorage/v1"
	"github.com/caoyingjunz/csi-driver-localstorage/pkg/client/clientset/versioned"
	localstorage "github.com/caoyingjunz/csi-driver-localstorage/pkg/client/listers/localstorage/v1"
	"github.com/caoyingjunz/csi-driver-localstorage/pkg/types"
	"github.com/caoyingjunz/csi-driver-localstorage/pkg/util"
)

const (
	DefaultDriverName = "localstorage.csi.caoyingjunz.io"
)

// GetLocalStorageByNode Get localstorage object by nodeName, error when not found
//
//	根据NodeName获取LocalStorage对象，如果没有找到则返回错误
func GetLocalStorageByNode(lsLister localstorage.LocalStorageLister, nodeName string) (*localstoragev1.LocalStorage, error) {
	rets, err := lsLister.List(labels.Everything())
	if err != nil {
		return nil, err
	}

	var target *localstoragev1.LocalStorage
	for _, ret := range rets {
		if ret.Spec.Node == nodeName {
			target = ret
			break
		}
	}
	if target == nil {
		return nil, fmt.Errorf("failed to found localstorage with node %s", nodeName)
	}

	return target, nil
}

<<<<<<< HEAD
// CreateLocalStorage create localstorage if not present
// 创建localstorage
func CreateLocalStorage(kubeClientSet kubernetes.Interface, lsClientSet versioned.Interface) error {
	// TODO: need to optimise
	// Get all exists kubernetes nodes
	nodes, err := kubeClientSet.CoreV1().Nodes().List(context.TODO(), metav1.ListOptions{})
=======
func GetLocalStorageMap(lsLister localstorage.LocalStorageLister) (map[string]*localstoragev1.LocalStorage, error) {
	ret, err := lsLister.List(labels.Everything())
>>>>>>> f2bfef34
	if err != nil {
		return nil, err
	}
	lsMap := make(map[string]*localstoragev1.LocalStorage)
	for _, ls := range ret {
		lsMap[ls.Spec.Node] = ls
	}

	return lsMap, nil
}

// CreateLocalStorages create localstorage by node if not present
func CreateLocalStorages(lsClientSet versioned.Interface, nodeNames ...string) error {
	if len(nodeNames) == 0 {
		return nil
	}

	// Get all exist localstorage object
	localStorages, err := lsClientSet.StorageV1().LocalStorages().List(context.TODO(), metav1.ListOptions{})
	if err != nil {
		return err
	}
<<<<<<< HEAD
	localstorageMap := make(map[string]localstoragev1.LocalStorage)
	for _, localstorage := range localstorages.Items {
		localstorageMap[localstorage.Spec.Node] = localstorage // nodeName映射localstorage
=======
	lsNodeNames := sets.NewString()
	for _, ls := range localStorages.Items {
		// do nothing if the localstorage present
		lsNodeNames.Insert(ls.Spec.Node)
>>>>>>> f2bfef34
	}

	for _, nodeName := range nodeNames {
		if lsNodeNames.Has(nodeName) {
			continue
		}
		if _, err = lsClientSet.StorageV1().LocalStorages().Create(context.TODO(), &localstoragev1.LocalStorage{
			ObjectMeta: metav1.ObjectMeta{
				Name: "ls-" + nodeName,
			},
			Spec: localstoragev1.LocalStorageSpec{
				Node: nodeName,
				// TODO: 先阶段仅支持 path 模式
				Path: &localstoragev1.PathSpec{
					VolumeDir: "/data",
				},
			},
		}, metav1.CreateOptions{}); err != nil {
			return err
		}

		klog.Infof("Create %s localstorage success", nodeName)
	}

	return nil
}

func UpdateNodeIDInNode(node *v1.Node, csiDriverNodeID string) *v1.Node {
	if node.ObjectMeta.Annotations == nil {
		node.ObjectMeta.Annotations = make(map[string]string)
	}
	if !IsNodeIDInNode(node) {
		return node
	}

	node.ObjectMeta.Annotations[types.AnnotationKeyNodeID] = csiDriverNodeID
	return node
}

func IsNodeIDInNode(node *v1.Node) bool {
	if node.ObjectMeta.Annotations == nil {
		return false
	}

	_, found := node.ObjectMeta.Annotations[types.AnnotationKeyNodeID]
	return found
}

func GetNameFromNode(node *v1.Node) string {
	if node.ObjectMeta.Annotations == nil {
		return ""
	}

	return node.ObjectMeta.Annotations[types.AnnotationKeyNodeID]
}

func GetLocalStoragePersistentVolumeClaimFromPod(pod *v1.Pod, pvcLister corelisters.PersistentVolumeClaimLister, scLister storagelisters.StorageClassLister) (*v1.PersistentVolumeClaim, error) {
	volumes := pod.Spec.Volumes
	if volumes == nil || len(volumes) == 0 {
		return nil, nil
	}

	for _, volume := range volumes {
		if volume.PersistentVolumeClaim == nil {
			continue
		}

		claimName := volume.PersistentVolumeClaim.ClaimName
		pvc, err := util.WaitUntilPersistentVolumeClaimIsCreated(pvcLister, pod.Namespace, claimName, 2*time.Second)
		if err != nil {
			return nil, err
		}

		storageClassName := pvc.Spec.StorageClassName
		if storageClassName == nil || len(*storageClassName) == 0 {
			continue
		}
		sc, err := scLister.Get(*storageClassName)
		if err != nil {
			return nil, fmt.Errorf("failed to get sc %s from indexer: %v", *storageClassName, err)
		}
		if sc.Provisioner == DefaultDriverName {
			return pvc, nil
		}
	}

	return nil, nil
}

func PodIsUseLocalStorage(pod *v1.Pod, pvcLister corelisters.PersistentVolumeClaimLister, scLister storagelisters.StorageClassLister) (bool, error) {
	pvc, err := GetLocalStoragePersistentVolumeClaimFromPod(pod, pvcLister, scLister)
	if err != nil {
		return false, err
	}

	return pvc != nil, nil
}

func TryUpdateLocalStorage(client versioned.Interface, ls *localstoragev1.LocalStorage) error {
	_, err := client.
		StorageV1().
		LocalStorages().
		Update(context.TODO(), ls, metav1.UpdateOptions{})
	return err
}

func UpdateLocalStoragePhase(client versioned.Interface, ls *localstoragev1.LocalStorage, Phase localstoragev1.LocalStoragePhase) error {
	ls.Status.Phase = Phase
	return TryUpdateLocalStorage(client, ls)
}

func GetVolumeDirFromLocalStorage(ls *localstoragev1.LocalStorage) (string, error) {
	if ls.Spec.Path != nil {
		return ls.Spec.Path.VolumeDir, nil
	}

	return "", fmt.Errorf("spec.path is nil")
}

func CreateVolumeDir(path string) error {
	if err := os.MkdirAll(path, os.ModePerm); err != nil {
		return err
	}
	// 给目录赋权限（目录在创建时由于umask原因，即使是给满权限，也有可能会把你的权限给降低，所以采用后置赋权）
	if err := os.Chmod(path, os.ModePerm); err != nil {
		return err
	}

	return nil
}

func DeleteVolumeDir(path string) error {
	if err := os.RemoveAll(path); err != nil && !os.IsNotExist(err) {
		return err
	}

	return nil
}<|MERGE_RESOLUTION|>--- conflicted
+++ resolved
@@ -64,17 +64,8 @@
 	return target, nil
 }
 
-<<<<<<< HEAD
-// CreateLocalStorage create localstorage if not present
-// 创建localstorage
-func CreateLocalStorage(kubeClientSet kubernetes.Interface, lsClientSet versioned.Interface) error {
-	// TODO: need to optimise
-	// Get all exists kubernetes nodes
-	nodes, err := kubeClientSet.CoreV1().Nodes().List(context.TODO(), metav1.ListOptions{})
-=======
 func GetLocalStorageMap(lsLister localstorage.LocalStorageLister) (map[string]*localstoragev1.LocalStorage, error) {
 	ret, err := lsLister.List(labels.Everything())
->>>>>>> f2bfef34
 	if err != nil {
 		return nil, err
 	}
@@ -97,16 +88,10 @@
 	if err != nil {
 		return err
 	}
-<<<<<<< HEAD
-	localstorageMap := make(map[string]localstoragev1.LocalStorage)
-	for _, localstorage := range localstorages.Items {
-		localstorageMap[localstorage.Spec.Node] = localstorage // nodeName映射localstorage
-=======
 	lsNodeNames := sets.NewString()
 	for _, ls := range localStorages.Items {
 		// do nothing if the localstorage present
 		lsNodeNames.Insert(ls.Spec.Node)
->>>>>>> f2bfef34
 	}
 
 	for _, nodeName := range nodeNames {
