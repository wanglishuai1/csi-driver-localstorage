/*
Copyright 2021 The Caoyingjunz Authors.

Licensed under the Apache License, Version 2.0 (the "License");
you may not use this file except in compliance with the License.
You may obtain a copy of the License at

    http://www.apache.org/licenses/LICENSE-2.0

Unless required by applicable law or agreed to in writing, software
distributed under the License is distributed on an "AS IS" BASIS,
WITHOUT WARRANTIES OR CONDITIONS OF ANY KIND, either express or implied.
See the License for the specific language governing permissions and
limitations under the License.
*/

package util

import (
	localstoragev1 "github.com/caoyingjunz/csi-driver-localstorage/pkg/apis/localstorage/v1"
)

// AssignedLocalstorage selects ls that are assigned (scheduled and running).
// 选择分配的LS
func AssignedLocalstorage(ls *localstoragev1.LocalStorage, nodeId string) bool {
	//nodeid不匹配直接返回false
	if ls.Spec.Node != nodeId {
		return false
	}
<<<<<<< HEAD
	//如果 localStorage 对象的状态为 "Pending" 或 "Maintaining"，则返回 true
	return IsPendingStatus(ls) || ls.Status.Phase == localstoragev1.LocalStorageMaintaining
}

// 判断当前ls是否是pending状态
func IsPendingStatus(ls *localstoragev1.LocalStorage) bool {
	return ls.Status.Phase == localstoragev1.LocalStoragePending
=======
	return LocalStorageIsInitiating(ls) || LocalStorageIsPending(ls)
}

func LocalStorageIsPending(ls *localstoragev1.LocalStorage) bool {
	return CheckLocalStoragePhase(ls.Status.Phase, localstoragev1.LocalStoragePending)
}

func LocalStorageIsInitiating(ls *localstoragev1.LocalStorage) bool {
	return CheckLocalStoragePhase(ls.Status.Phase, localstoragev1.LocalStorageInitiating)
}

func LocalStorageIsReady(ls *localstoragev1.LocalStorage) bool {
	return CheckLocalStoragePhase(ls.Status.Phase, localstoragev1.LocalStorageReady)
}

func LocalStorageIsTerminating(ls *localstoragev1.LocalStorage) bool {
	return CheckLocalStoragePhase(ls.Status.Phase, localstoragev1.LocalStorageTerminating)
}

func SetLocalStoragePhase(ls *localstoragev1.LocalStorage, phase localstoragev1.LocalStoragePhase) {
	ls.Status.Phase = phase
}

// CheckLocalStoragePhase 检查两个状态是否相同
func CheckLocalStoragePhase(p1, p2 localstoragev1.LocalStoragePhase) bool {
	return p1 == p2
>>>>>>> f2bfef34
}

// AddVolume accepts a volume and adds the provided volume if not present.
// AddVolume接受一个卷，如果不存在，则添加提供的卷。
func AddVolume(ls *localstoragev1.LocalStorage, volume localstoragev1.Volume) {
	if ContainsVolume(ls, volume.VolID) {
		return
	}

	volumes := GetVolumes(ls)
	SetVolume(ls, append(volumes, volume))
}

// RemoveVolume accepts a volume ID and removes the provided volID if present.
// RemoveVolume接受卷ID并删除提供的volID（如果存在）。
func RemoveVolume(ls *localstoragev1.LocalStorage, volID string) localstoragev1.Volume {
	volumes := GetVolumes(ls)
	var vol localstoragev1.Volume
	for i := 0; i < len(volumes); i++ {
		if volumes[i].VolID == volID {
			vol = volumes[i]
			volumes = append(volumes[:i], volumes[i+1:]...)
		}
	}

	SetVolume(ls, volumes)
	return vol
}

// ContainsVolume checks a volume that the volumeId is present.
// ContainsVolume检查卷ID存在的卷。
func ContainsVolume(ls *localstoragev1.LocalStorage, volID string) bool {
	volumes := GetVolumes(ls)
	for _, v := range volumes {
		if v.VolID == volID {
			return true
		}
	}

	return false
}

func SetVolume(ls *localstoragev1.LocalStorage, volumes []localstoragev1.Volume) {
	ls.Status.Volumes = volumes
}

func GetVolumes(ls *localstoragev1.LocalStorage) []localstoragev1.Volume {
	return ls.Status.Volumes
}<|MERGE_RESOLUTION|>--- conflicted
+++ resolved
@@ -27,15 +27,6 @@
 	if ls.Spec.Node != nodeId {
 		return false
 	}
-<<<<<<< HEAD
-	//如果 localStorage 对象的状态为 "Pending" 或 "Maintaining"，则返回 true
-	return IsPendingStatus(ls) || ls.Status.Phase == localstoragev1.LocalStorageMaintaining
-}
-
-// 判断当前ls是否是pending状态
-func IsPendingStatus(ls *localstoragev1.LocalStorage) bool {
-	return ls.Status.Phase == localstoragev1.LocalStoragePending
-=======
 	return LocalStorageIsInitiating(ls) || LocalStorageIsPending(ls)
 }
 
@@ -62,7 +53,6 @@
 // CheckLocalStoragePhase 检查两个状态是否相同
 func CheckLocalStoragePhase(p1, p2 localstoragev1.LocalStoragePhase) bool {
 	return p1 == p2
->>>>>>> f2bfef34
 }
 
 // AddVolume accepts a volume and adds the provided volume if not present.
