/*
Copyright 2021 The Caoyingjunz Authors.

Licensed under the Apache License, Version 2.0 (the "License");
you may not use this file except in compliance with the License.
You may obtain a copy of the License at

    http://www.apache.org/licenses/LICENSE-2.0

Unless required by applicable law or agreed to in writing, software
distributed under the License is distributed on an "AS IS" BASIS,
WITHOUT WARRANTIES OR CONDITIONS OF ANY KIND, either express or implied.
See the License for the specific language governing permissions and
limitations under the License.
*/

package localstorage

import (
	"github.com/container-storage-interface/spec/lib/go/csi"
	"github.com/google/uuid"
	"golang.org/x/net/context"
	"google.golang.org/grpc/codes"
	"google.golang.org/grpc/status"
	"k8s.io/apimachinery/pkg/api/resource"
	metav1 "k8s.io/apimachinery/pkg/apis/meta/v1"
	"k8s.io/klog/v2"

	localstoragev1 "github.com/caoyingjunz/csi-driver-localstorage/pkg/apis/localstorage/v1"
	"github.com/caoyingjunz/csi-driver-localstorage/pkg/util"
	storageutil "github.com/caoyingjunz/csi-driver-localstorage/pkg/util/storage"
)

type Operation string

const (
	AddOperation Operation = "add"
	SubOperation Operation = "sub"
)

// CreateVolume create a volume
func (ls *localStorage) CreateVolume(ctx context.Context, req *csi.CreateVolumeRequest) (*csi.CreateVolumeResponse, error) {
	//获取名称
	name := req.GetName()
	if len(name) == 0 {
		return nil, status.Error(codes.InvalidArgument, "CreateVolume name must be provided")
	}
	//获取容量
	caps := req.GetVolumeCapabilities()
	if caps == nil {
		return nil, status.Error(codes.InvalidArgument, "Volume Capabilities missing in request")
	}
	//设置锁
	ls.lock.Lock()

	defer ls.lock.Unlock()
	localstorage, err := storageutil.GetLocalStorageByNode(ls.lsLister, ls.GetNode())
	if err != nil {
		return nil, err
	}
<<<<<<< HEAD
	//生成volume的ID
	volumeID := uuid.New().String()

	// TODO: 临时实现，后续修改
	//format一下路径 volumeDir + / + volumeID
	path := ls.parseVolumePath(volumeID)
	//创建目录
	if err := os.MkdirAll(path, 0750); err != nil {
		return nil, err
	}

	// Deep-copy otherwise we are mutating our cache.
	// TODO: Deep-copy only when needed.
	//深度拷贝数据到s
	s := localstorage.DeepCopy()
	//获取 PVC 请求的存储空间大小
=======
	// Deep-copy otherwise we are mutating our cache.
	// TODO: Deep-copy only when needed.
	s := localstorage.DeepCopy()

	volumeID := uuid.New().String()
	volPath := parseVolumePath(ls.config.VolumeDir, volumeID)
	if err = storageutil.CreateVolumeDir(volPath); err != nil {
		return nil, err
	}

>>>>>>> f2bfef34
	volSize := req.GetCapacityRange().GetRequiredBytes()
	//把volume添加到localstorage的volumes中
	util.AddVolume(s, localstoragev1.Volume{
		VolID:   volumeID,
		VolName: name,
		VolPath: volPath,
		VolSize: volSize,
	})
	//计算可用空间（传入当前s的可用空间、新的volume）
	s.Status.Allocatable = ls.calculateAllocatedSize(s.Status.Allocatable, volSize, SubOperation)

	// Update the changes immediately(立即更新更改)
	if _, err = ls.client.StorageV1().LocalStorages().Update(ctx, s, metav1.UpdateOptions{}); err != nil {
		return nil, err
	}
	//设置volumeContext
	volumeContext := req.GetParameters()
	if volumeContext == nil {
		volumeContext = make(map[string]string)
	}
	volumeContext["localPath.caoyingjunz.io"] = volPath

	klog.Infof("pvc %v volume %v successfully deleted", name, volumeID)
	return &csi.CreateVolumeResponse{
		Volume: &csi.Volume{
			VolumeId:           volumeID,
			CapacityBytes:      req.GetCapacityRange().GetRequiredBytes(), //todo rp 应该用已经获取的变量
			VolumeContext:      volumeContext,
			ContentSource:      req.GetVolumeContentSource(),
			AccessibleTopology: []*csi.Topology{},
		},
	}, nil
}

// DeleteVolume delete a volume
func (ls *localStorage) DeleteVolume(ctx context.Context, req *csi.DeleteVolumeRequest) (*csi.DeleteVolumeResponse, error) {
	//获取volumeID
	if len(req.GetVolumeId()) == 0 {
		return nil, status.Error(codes.InvalidArgument, "Volume ID missing in request")
	}
	//上锁
	ls.lock.Lock()
	defer ls.lock.Unlock()
	//获取当前node的localstorage
	localstorage, err := storageutil.GetLocalStorageByNode(ls.lsLister, ls.GetNode())
	if err != nil {
		return nil, err
	}
<<<<<<< HEAD
	//获取volumeID
	volId := req.GetVolumeId()

	// Deep-copy otherwise we are mutating our cache.
	// TODO: Deep-copy only when needed.
	s := localstorage.DeepCopy()
	//删除volume
=======
	// Deep-copy otherwise we are mutating our cache.
	// TODO: Deep-copy only when needed.
	s := localstorage.DeepCopy()

	volId := req.GetVolumeId()

>>>>>>> f2bfef34
	vol := util.RemoveVolume(s, volId)
	//重新计算可用空间（删除之后，可用空间增加，所以是add）
	s.Status.Allocatable = ls.calculateAllocatedSize(s.Status.Allocatable, vol.VolSize, AddOperation)

	// Update the changes immediately(立即更新更改)
	if _, err = ls.client.StorageV1().LocalStorages().Update(ctx, s, metav1.UpdateOptions{}); err != nil {
		return nil, err
	}
<<<<<<< HEAD
	//删除目录
	// TODO: 临时处理
	if err := os.RemoveAll(ls.parseVolumePath(volId)); err != nil && !os.IsNotExist(err) {
=======

	volPath := parseVolumePath(ls.config.VolumeDir, volId)
	if err = storageutil.DeleteVolumeDir(volPath); err != nil {
>>>>>>> f2bfef34
		return nil, err
	}
	klog.Infof("volume %v successfully deleted", volId)

	return &csi.DeleteVolumeResponse{}, nil
}

// 计算可用空间
func (ls *localStorage) calculateAllocatedSize(allocatableSize *resource.Quantity, volSize int64, op Operation) *resource.Quantity {
	volSizeCap := util.BytesToQuantity(volSize) //把volume的大小转换成resource.Quantity
	//(如果删除volume，可用空间就会变大，如果增加volume，可用空间就会变小）
	switch op {
	case AddOperation: //如果是add操作，就把可用空间加上volume的大小
		allocatableSize.Add(volSizeCap)
	case SubOperation: //如果是sub操作，就把可用空间减去volume的大小
		allocatableSize.Sub(volSizeCap)
	}

	return allocatableSize
}

<<<<<<< HEAD
// parseVolumePath returns the canonical path for volume(返回卷的规范路径)

func (ls *localStorage) parseVolumePath(volID string) string {
	return filepath.Join(ls.config.VolumeDir, volID)
}

// 暂时没用
=======
>>>>>>> f2bfef34
func (ls *localStorage) ControllerPublishVolume(ctx context.Context, req *csi.ControllerPublishVolumeRequest) (*csi.ControllerPublishVolumeResponse, error) {
	return nil, status.Error(codes.Unimplemented, "")
}

// 暂时没用
func (ls *localStorage) ControllerUnpublishVolume(ctx context.Context, req *csi.ControllerUnpublishVolumeRequest) (*csi.ControllerUnpublishVolumeResponse, error) {
	return nil, status.Error(codes.Unimplemented, "")
}

// 暂时没用
func (ls *localStorage) ControllerGetVolume(ctx context.Context, req *csi.ControllerGetVolumeRequest) (*csi.ControllerGetVolumeResponse, error) {
	return nil, status.Error(codes.Unimplemented, "")
}

// 暂时没用
func (ls *localStorage) ValidateVolumeCapabilities(ctx context.Context, req *csi.ValidateVolumeCapabilitiesRequest) (*csi.ValidateVolumeCapabilitiesResponse, error) {
	return nil, status.Error(codes.Unimplemented, "")
}

func (ls *localStorage) ListVolumes(ctx context.Context, req *csi.ListVolumesRequest) (*csi.ListVolumesResponse, error) {
	// 定义一个csi.ListVolumesResponse
	volumes := &csi.ListVolumesResponse{ //ListVolumeRPC调用的返回结果，用于返回CSI插件当前管理的所有的卷
		Entries: []*csi.ListVolumesResponse_Entry{}, //表示一个卷及其相关信息,每个entry通常包含俩字段：volume和status
	}
	//上锁
	ls.lock.Lock()
	defer ls.lock.Unlock()
<<<<<<< HEAD
	//遍历cache中的所有的volume
	for _, vol := range ls.cache.GetVolumes() {
		volumes.Entries = append(volumes.Entries, &csi.ListVolumesResponse_Entry{
			//volume信息(容量，id)
			Volume: &csi.Volume{
				VolumeId:      vol.VolID,
				CapacityBytes: vol.VolSize,
			},
			//volume状态（是一个可选字段，提供了这个卷当前的状态，例如是否被控制插件发布）
			Status: &csi.ListVolumesResponse_VolumeStatus{
				PublishedNodeIds: []string{vol.NodeID},
				VolumeCondition:  &csi.VolumeCondition{},
			},
		})
	}
	/*
		这样子当我们需要获取存储系统中所有卷的信息时，可以调用 ListVolumes RPC，
		并通过查看返回的 ListVolumesResponse 中的 ListVolumesResponse_Entry
		来获得每个卷的详细信息
	*/
=======

	// TODO: 后续实现
	// for _, vol := range ls.cache.GetVolumes() {
	// 	volumes.Entries = append(volumes.Entries, &csi.ListVolumesResponse_Entry{
	// 		Volume: &csi.Volume{
	// 			VolumeId:      vol.VolID,
	// 			CapacityBytes: vol.VolSize,
	// 		},
	// 		Status: &csi.ListVolumesResponse_VolumeStatus{
	// 			PublishedNodeIds: []string{vol.NodeID},
	// 			VolumeCondition:  &csi.VolumeCondition{},
	// 		},
	// 	})
	// }

>>>>>>> f2bfef34
	klog.Infof("Localstorage volumes are: %+v", volumes)
	return volumes, nil
}

// 暂时没用
func (ls *localStorage) GetCapacity(ctx context.Context, req *csi.GetCapacityRequest) (*csi.GetCapacityResponse, error) {
	return nil, status.Error(codes.Unimplemented, "")
}

// 返回CSI 控制器插件支持的功能
func (ls *localStorage) ControllerGetCapabilities(ctx context.Context, req *csi.ControllerGetCapabilitiesRequest) (*csi.ControllerGetCapabilitiesResponse, error) {
	return &csi.ControllerGetCapabilitiesResponse{
		Capabilities: ls.getControllerServiceCapabilities(),
	}, nil
}

// 暂时没用
func (ls *localStorage) CreateSnapshot(ctx context.Context, req *csi.CreateSnapshotRequest) (*csi.CreateSnapshotResponse, error) {
	return nil, status.Error(codes.Unimplemented, "")
}

// 暂时没用
func (ls *localStorage) DeleteSnapshot(ctx context.Context, req *csi.DeleteSnapshotRequest) (*csi.DeleteSnapshotResponse, error) {
	return nil, status.Error(codes.Unimplemented, "")
}

// 暂时没用
func (ls *localStorage) ListSnapshots(ctx context.Context, req *csi.ListSnapshotsRequest) (*csi.ListSnapshotsResponse, error) {
	return nil, status.Error(codes.Unimplemented, "")
}

// 暂时没用
func (ls *localStorage) ControllerExpandVolume(ctx context.Context, req *csi.ControllerExpandVolumeRequest) (*csi.ControllerExpandVolumeResponse, error) {
	return nil, status.Error(codes.Unimplemented, "")
}

func (ls *localStorage) getControllerServiceCapabilities() []*csi.ControllerServiceCapability {
	cl := []csi.ControllerServiceCapability_RPC_Type{ //ControllerServiceCapability_RPC_Type是一个枚举类型，表示CSI控制器插件支持的功能
		csi.ControllerServiceCapability_RPC_CREATE_DELETE_VOLUME,     //表示CSI控制器插件支持创建和删除卷
		csi.ControllerServiceCapability_RPC_GET_VOLUME,               //表示CSI控制器插件支持获取卷的信息
		csi.ControllerServiceCapability_RPC_GET_CAPACITY,             //表示CSI控制器插件支持获取存储系统的容量
		csi.ControllerServiceCapability_RPC_LIST_VOLUMES,             //表示CSI控制器插件支持获取存储系统中所有卷的信息
		csi.ControllerServiceCapability_RPC_VOLUME_CONDITION,         //表示CSI控制器插件支持获取卷的状态
		csi.ControllerServiceCapability_RPC_SINGLE_NODE_MULTI_WRITER, //表示CSI控制器插件支持单节点多写
		csi.ControllerServiceCapability_RPC_PUBLISH_UNPUBLISH_VOLUME, //表示CSI控制器插件支持发布和取消发布卷
	}

	var csc []*csi.ControllerServiceCapability
	for _, cap := range cl {
		csc = append(csc, &csi.ControllerServiceCapability{
			Type: &csi.ControllerServiceCapability_Rpc{
				Rpc: &csi.ControllerServiceCapability_RPC{
					Type: cap,
				},
			},
		})
	}

	return csc
}<|MERGE_RESOLUTION|>--- conflicted
+++ resolved
@@ -58,27 +58,10 @@
 	if err != nil {
 		return nil, err
 	}
-<<<<<<< HEAD
-	//生成volume的ID
-	volumeID := uuid.New().String()
-
-	// TODO: 临时实现，后续修改
-	//format一下路径 volumeDir + / + volumeID
-	path := ls.parseVolumePath(volumeID)
-	//创建目录
-	if err := os.MkdirAll(path, 0750); err != nil {
-		return nil, err
-	}
-
 	// Deep-copy otherwise we are mutating our cache.
 	// TODO: Deep-copy only when needed.
 	//深度拷贝数据到s
 	s := localstorage.DeepCopy()
-	//获取 PVC 请求的存储空间大小
-=======
-	// Deep-copy otherwise we are mutating our cache.
-	// TODO: Deep-copy only when needed.
-	s := localstorage.DeepCopy()
 
 	volumeID := uuid.New().String()
 	volPath := parseVolumePath(ls.config.VolumeDir, volumeID)
@@ -86,7 +69,6 @@
 		return nil, err
 	}
 
->>>>>>> f2bfef34
 	volSize := req.GetCapacityRange().GetRequiredBytes()
 	//把volume添加到localstorage的volumes中
 	util.AddVolume(s, localstoragev1.Volume{
@@ -135,22 +117,13 @@
 	if err != nil {
 		return nil, err
 	}
-<<<<<<< HEAD
-	//获取volumeID
-	volId := req.GetVolumeId()
 
 	// Deep-copy otherwise we are mutating our cache.
 	// TODO: Deep-copy only when needed.
 	s := localstorage.DeepCopy()
-	//删除volume
-=======
-	// Deep-copy otherwise we are mutating our cache.
-	// TODO: Deep-copy only when needed.
-	s := localstorage.DeepCopy()
 
 	volId := req.GetVolumeId()
 
->>>>>>> f2bfef34
 	vol := util.RemoveVolume(s, volId)
 	//重新计算可用空间（删除之后，可用空间增加，所以是add）
 	s.Status.Allocatable = ls.calculateAllocatedSize(s.Status.Allocatable, vol.VolSize, AddOperation)
@@ -159,15 +132,8 @@
 	if _, err = ls.client.StorageV1().LocalStorages().Update(ctx, s, metav1.UpdateOptions{}); err != nil {
 		return nil, err
 	}
-<<<<<<< HEAD
-	//删除目录
-	// TODO: 临时处理
-	if err := os.RemoveAll(ls.parseVolumePath(volId)); err != nil && !os.IsNotExist(err) {
-=======
-
 	volPath := parseVolumePath(ls.config.VolumeDir, volId)
 	if err = storageutil.DeleteVolumeDir(volPath); err != nil {
->>>>>>> f2bfef34
 		return nil, err
 	}
 	klog.Infof("volume %v successfully deleted", volId)
@@ -189,16 +155,6 @@
 	return allocatableSize
 }
 
-<<<<<<< HEAD
-// parseVolumePath returns the canonical path for volume(返回卷的规范路径)
-
-func (ls *localStorage) parseVolumePath(volID string) string {
-	return filepath.Join(ls.config.VolumeDir, volID)
-}
-
-// 暂时没用
-=======
->>>>>>> f2bfef34
 func (ls *localStorage) ControllerPublishVolume(ctx context.Context, req *csi.ControllerPublishVolumeRequest) (*csi.ControllerPublishVolumeResponse, error) {
 	return nil, status.Error(codes.Unimplemented, "")
 }
@@ -226,28 +182,6 @@
 	//上锁
 	ls.lock.Lock()
 	defer ls.lock.Unlock()
-<<<<<<< HEAD
-	//遍历cache中的所有的volume
-	for _, vol := range ls.cache.GetVolumes() {
-		volumes.Entries = append(volumes.Entries, &csi.ListVolumesResponse_Entry{
-			//volume信息(容量，id)
-			Volume: &csi.Volume{
-				VolumeId:      vol.VolID,
-				CapacityBytes: vol.VolSize,
-			},
-			//volume状态（是一个可选字段，提供了这个卷当前的状态，例如是否被控制插件发布）
-			Status: &csi.ListVolumesResponse_VolumeStatus{
-				PublishedNodeIds: []string{vol.NodeID},
-				VolumeCondition:  &csi.VolumeCondition{},
-			},
-		})
-	}
-	/*
-		这样子当我们需要获取存储系统中所有卷的信息时，可以调用 ListVolumes RPC，
-		并通过查看返回的 ListVolumesResponse 中的 ListVolumesResponse_Entry
-		来获得每个卷的详细信息
-	*/
-=======
 
 	// TODO: 后续实现
 	// for _, vol := range ls.cache.GetVolumes() {
@@ -263,7 +197,6 @@
 	// 	})
 	// }
 
->>>>>>> f2bfef34
 	klog.Infof("Localstorage volumes are: %+v", volumes)
 	return volumes, nil
 }
