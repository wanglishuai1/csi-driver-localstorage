/*
Copyright 2021 The Caoyingjunz Authors.

Licensed under the Apache License, Version 2.0 (the "License");
you may not use this file except in compliance with the License.
You may obtain a copy of the License at

    http://www.apache.org/licenses/LICENSE-2.0

Unless required by applicable law or agreed to in writing, software
distributed under the License is distributed on an "AS IS" BASIS,
WITHOUT WARRANTIES OR CONDITIONS OF ANY KIND, either express or implied.
See the License for the specific language governing permissions and
limitations under the License.
*/

package localstorage

import (
	"context"
	"fmt"
	"sync"
	"time"

	v1core "k8s.io/api/core/v1"
	"k8s.io/apimachinery/pkg/api/errors"
	"k8s.io/apimachinery/pkg/api/resource"
	utilruntime "k8s.io/apimachinery/pkg/util/runtime"
	"k8s.io/apimachinery/pkg/util/wait"
	"k8s.io/client-go/kubernetes"
	kubecache "k8s.io/client-go/tools/cache"
	"k8s.io/client-go/util/workqueue"
	"k8s.io/klog/v2"

	localstoragev1 "github.com/caoyingjunz/csi-driver-localstorage/pkg/apis/localstorage/v1"
	"github.com/caoyingjunz/csi-driver-localstorage/pkg/client/clientset/versioned"
	v1 "github.com/caoyingjunz/csi-driver-localstorage/pkg/client/informers/externalversions/localstorage/v1"
	localstorage "github.com/caoyingjunz/csi-driver-localstorage/pkg/client/listers/localstorage/v1"
	"github.com/caoyingjunz/csi-driver-localstorage/pkg/util"
	storageutil "github.com/caoyingjunz/csi-driver-localstorage/pkg/util/storage"
)

const (
	DefaultDriverName = "localstorage.csi.caoyingjunz.io"

	annNodeSize     = "volume.caoyingjunz.io/node-size"
	defaultPathSize = "500Gi"
	maxRetries      = 15
)

type localStorage struct {
<<<<<<< HEAD
	config Config      // 配置信息
	cache  cache.Cache // 数据缓存
=======
	config Config
>>>>>>> f2bfef34

	lock sync.Mutex // 互斥锁

	client     versioned.Interface  //自定义的clientset
	kubeClient kubernetes.Interface //k8s的clientset

	lsLister       localstorage.LocalStorageLister // 本地存储的Lister
	lsListerSynced kubecache.InformerSynced        // 本地存储的Informer

	queue workqueue.RateLimitingInterface // 任务队列
}

type Config struct {
<<<<<<< HEAD
	DriverName    string // 驱动名称
	Endpoint      string // CSI端点
	VendorVersion string // 驱动版本
	NodeId        string // 节点ID
	// Deprecated: 临时使用，后续删除
	VolumeDir string // 本地存储的目录
=======
	DriverName    string
	Endpoint      string
	VendorVersion string
	NodeId        string
	VolumeDir     string
>>>>>>> f2bfef34
}

// NewLocalStorage 创建本地存储
func NewLocalStorage(ctx context.Context, cfg Config, lsInformer v1.LocalStorageInformer, lsClientSet versioned.Interface, kubeClientSet kubernetes.Interface) (*localStorage, error) {
	if cfg.DriverName == "" {
		return nil, fmt.Errorf("no driver name provided")
	}
	if len(cfg.NodeId) == 0 {
		return nil, fmt.Errorf("no node id provided")
	}
	klog.V(2).Infof("Driver: %v version: %v, nodeId: %v", cfg.DriverName, cfg.VendorVersion, cfg.NodeId)
<<<<<<< HEAD
	// 创建本地存储的目录
	if err := makeVolumeDir(cfg.VolumeDir); err != nil {
		return nil, err
	}
	storeFile := path.Join(cfg.VolumeDir, StoreFile)
	klog.V(2).Infof("localstorage will be store in %s", storeFile)
	// 创建缓存
	s, err := cache.New(storeFile)
	if err != nil {
		return nil, err
	}
	// 创建localstorage
	ls, err := &localStorage{
=======

	ls := &localStorage{
>>>>>>> f2bfef34
		config:     cfg,
		kubeClient: kubeClientSet,
		client:     lsClientSet,
<<<<<<< HEAD
		queue:      workqueue.NewNamedRateLimitingQueue(workqueue.DefaultControllerRateLimiter(), "plugin"), // 创建带有速率的任务队列，且使用默认的速率限制器，名称为plugin
	}, nil
	if err != nil {
		return nil, err
=======
		queue:      workqueue.NewNamedRateLimitingQueue(workqueue.DefaultControllerRateLimiter(), "plugin"),
>>>>>>> f2bfef34
	}
	// 添加事件处理函数
	lsInformer.Informer().AddEventHandler(kubecache.FilteringResourceEventHandler{
		Handler: kubecache.ResourceEventHandlerFuncs{
			AddFunc: func(obj interface{}) {
				ls.addStorage(obj)
			},
			UpdateFunc: func(oldObj, newObj interface{}) {
				ls.updateStorage(oldObj, newObj)
			},
		},
		// 对接收到的对象进行过滤
		FilterFunc: func(obj interface{}) bool {
			switch t := obj.(type) {
			case *localstoragev1.LocalStorage: // 本地存储
				return util.AssignedLocalstorage(t, cfg.NodeId) // 判断是否是本地存储
			default:
				klog.Infof("handle object error")
				return false
			}
		},
	})
	// 设置lsLister和lsListerSynced
	ls.lsLister = lsInformer.Lister()
	/*
		提供了一种从本地缓存中获取k8s对象的方式，lister用于从本次存储(即索引器)中获取和列举对象
		Lister 提供了一些方法，比如 List、Get、以及针对不同的 Kubernetes 对象类型提供的特定方法
		（例如，对于 Pod，会有 Pods(namespace).Get(name) 方法），让我们可以在本地快速访问和搜索这些对象。
		这比直接调用 Kubernetes API 服务器要快很多，因为所有的数据都在本地内存中，没有网络延迟

		Lister 使用的数据源是 Informer 的本地缓存，这个缓存会被 Informer 自动更新，
		以保持与 Kubernetes API 服务器的数据同步。
	*/

	ls.lsListerSynced = lsInformer.Informer().HasSynced
	/*
		是informer接口的方法，返回一个bool值，表示是否已经完成了与 Kubernetes API 服务器同步
		当你创建一个 Informer 并启动它时，Informer 会从 API 服务器获取所有符合条件的对象，并保存到本地的缓存中。
		这个过程被称为 "初始同步" 或 "初始列举"。
		当初始同步完成后，Informer 会监听 API 服务器的变化，并将变化的对象更新到本地缓存中。
		HasSynced 方法就是用来检查这个初始同步是否已经完成。
		如果 HasSynced 返回 true，说明 Informer 的本地缓存已经准备好，你可以从缓存中读取对象了。
		如果 HasSynced 返回 false，说明初始同步还没有完成，此时如果你尝试从 Informer 的本地缓存中读取对象，
		可能会得到不完整或者过时的数据

	*/

	return ls, nil
}

// Run 方法启动了一个循环，不断地处理来自任务队列的任务，并且在 gRPC 服务器上提供服务
func (ls *localStorage) Run(ctx context.Context) error {
	defer utilruntime.HandleCrash() // 处理崩溃,程序崩溃时恢复运行，并打印相关的错误日志
	defer ls.queue.ShutDown()       // 关闭任务队列

	// 启动informer
	//这个函数会等待所有的 informer 的缓存都同步完成。
	//如果在这个过程中 context 被取消（例如，接收到终止信号），
	//该函数会返回 false，从而使 Run 方法返回一个错误
	if !kubecache.WaitForNamedCacheSync("localstorage-plugin", ctx.Done(), ls.lsListerSynced) {
		return fmt.Errorf("failed to WaitForNamedCacheSync")
	}
	// 启动worker,worker会从任务队列中获取任务并执行,直到任务队列关闭,或者context被取消,周期为1s
	go wait.UntilWithContext(ctx, ls.worker, time.Second)
	// 启动grpc server
	s := NewNonBlockingGRPCServer()
	//启动了 gRPC 服务器，使其开始监听特定的端点，并提供服务。
	//这里的服务都是通过 localStorage 结构的方法提供的
	s.Start(ls.config.Endpoint, ls, ls, ls)
	//阻塞，直到gRPC服务器停止
	s.Wait()

	return nil
}

func (ls *localStorage) sync(ctx context.Context, dKey string) error {
	// 加锁
	ls.lock.Lock()
	defer ls.lock.Unlock()
	//计算耗时
	startTime := time.Now()
	klog.V(2).InfoS("Started syncing localstorage plugin", "localstorage", "startTime", startTime)
	defer func() {
		klog.V(2).InfoS("Finished syncing localstorage plugin", "localstorage", "duration", time.Since(startTime))
	}()
	//获取localstorage
	localstorage, err := ls.lsLister.Get(dKey)
	if err != nil {
		if errors.IsNotFound(err) {
			klog.V(2).Infof("localstorage has been deleted", dKey)
			return nil
		}
		return err
	}

	// Deep copy otherwise we are mutating the cache.
	//通过 DeepCopy 方法，我们可以创建一个对象的深拷贝，这样就不会影响到缓存中的对象
	l := localstorage.DeepCopy()
<<<<<<< HEAD
	nodeSize, ok := l.Annotations[annNodeSize] // 获取node size
	if !ok {
		return fmt.Errorf("failed to found node localstorage size")
	}
	klog.Infof("get node size %s from annotations", nodeSize)
	quantity, err := resource.ParseQuantity(nodeSize) // 转化为resource.Quantity对象
	if err != nil {
		return fmt.Errorf("failed to parse node quantity: %v", err)
	}

	l.Status.Capacity = &quantity                     // 设置localstorage的容量
	l.Status.Allocatable = &quantity                  // 设置localstorage的可用容量
	l.Status.Phase = localstoragev1.LocalStorageReady // 设置localstorage的状态为ready，然后更新localstorage
	_, err = ls.client.StorageV1().LocalStorages().Update(ctx, l, metav1.UpdateOptions{})
	return err
=======

	// Set localstorage status to Init
	if util.LocalStorageIsPending(l) {
		return storageutil.UpdateLocalStoragePhase(ls.client, l, localstoragev1.LocalStorageInitiating)
	}

	if l.Spec.Path == nil && l.Spec.Lvm == nil {
		klog.Infof("Waiting for localstorage backend setup")
		return nil
	}
	if l.Spec.Path != nil && l.Spec.Lvm != nil {
		// never happen
		return fmt.Errorf("spec.path and spec.lvm can only be used at most one")
	}

	var quantity resource.Quantity
	// handle hostPath backend
	if l.Spec.Path != nil {
		nodeSize, ok := l.Annotations[annNodeSize]
		if !ok {
			nodeSize = defaultPathSize
		}
		klog.Infof("get node size %s from annotations or default", nodeSize)
		quantity, err = resource.ParseQuantity(nodeSize)
		if err != nil {
			return fmt.Errorf("failed to parse node quantity: %v", err)
		}

		// setup volume base dir
		if err = makeVolumeDir(l.Spec.Path.VolumeDir); err != nil {
			klog.Errorf("failed to create volume path: %v", l.Spec.Path.VolumeDir)
			return err
		}
	}
	// handle lvm backend
	if l.Spec.Lvm != nil {
		// TODO
		klog.Warningf("unsupported localstorage backend: lvm")
		return nil
	}

	l.Status.Capacity = &quantity
	l.Status.Allocatable = &quantity
	return storageutil.UpdateLocalStoragePhase(ls.client, l, localstoragev1.LocalStorageReady)
>>>>>>> f2bfef34
}

// 更新localstorage到队列
func (ls *localStorage) updateStorage(old, cur interface{}) {
	oldLs := old.(*localstoragev1.LocalStorage)
	curLs := cur.(*localstoragev1.LocalStorage)
	klog.V(2).Info("Updating localstorage", "localstorage", klog.KObj(oldLs))

	ls.enqueue(curLs)
}

// 增加localstorage到队列；
func (ls *localStorage) addStorage(obj interface{}) {
	localstorage := obj.(*localstoragev1.LocalStorage)
	klog.V(2).Info("Adding localstorage", "localstorage", klog.KObj(localstorage))
	ls.enqueue(localstorage)
}

/*
	典型的 worker goroutine 模式，常见于 Kubernetes 控制器中
	worker 是一个无限循环，一直调用 processNextWorkItem 方法，直到它返回 false，这通常表示工作队列已被关闭
	----------------
	总的来说，这些代码实现了一个 worker goroutine，用于处理从队列中获取的工作项，并处理可能出现的错误。
	这是处理 Kubernetes 资源事件的典型模式，可以保证在多个 goroutine 中处理事件的顺序，
	并通过 rate-limiting 队列防止对单个事件的过度重试。
*/

func (ls *localStorage) worker(ctx context.Context) {
	for ls.processNextWorkItem(ctx) {
	}
}

/*
实际工作的就是这个函数
它从队列中获取一个工作项，如果队列关了（quit为ture），就返回false
*/
func (ls *localStorage) processNextWorkItem(ctx context.Context) bool {
	key, quit := ls.queue.Get()
	if quit {
		return false
	}
	defer ls.queue.Done(key) //

	ls.handleErr(ctx, ls.sync(ctx, key.(string)), key)
	return true
}

// 处理错误
func (ls *localStorage) handleErr(ctx context.Context, err error, key interface{}) {
	// 如果没有错误，或者错误是因为namespace正在被删除，就Forget,Forget表示一个项目已经完成，不再重试
	if err == nil || errors.HasStatusCause(err, v1core.NamespaceTerminatingCause) {
		ls.queue.Forget(key)
		return
	}
	//如果错误存在，则解析键值，键值通常是"namespace/name"形式的字符串，如果键值解析失败，则记录错误
	ns, name, keyErr := kubecache.SplitMetaNamespaceKey(key.(string))
	if keyErr != nil {
		klog.Error(err, "Failed to split meta namespace cache key", "cacheKey", key)
	}
	//检查key的错误重试次数，如果重试次数小于最大允许的重试次数，则使用s.queue.AddRateLimited(key)将该项目重新加入到队列中
	if ls.queue.NumRequeues(key) < maxRetries {
		klog.V(2).Info("Error syncing localstorage", "localstorage", klog.KRef(ns, name), "err", err)
		ls.queue.AddRateLimited(key)
		return
	}

	utilruntime.HandleError(err)
	klog.V(2).Info("Dropping localstorage out of the queue", "localstorage", klog.KRef(ns, name), "err", err)
	ls.queue.Forget(key) //Forget表示一个项目已经完成
}

// 将localstorage加入到队列中
func (ls *localStorage) enqueue(s *localstoragev1.LocalStorage) {
	key, err := util.KeyFunc(s)
	if err != nil {
		utilruntime.HandleError(fmt.Errorf("couldn't get key for object %#v: %v", ls, err))
		return
	}
	//将key加入到队列中
	ls.queue.Add(key)
}

// 获取node
func (ls *localStorage) GetNode() string {
	return ls.config.NodeId
}<|MERGE_RESOLUTION|>--- conflicted
+++ resolved
@@ -49,12 +49,7 @@
 )
 
 type localStorage struct {
-<<<<<<< HEAD
-	config Config      // 配置信息
-	cache  cache.Cache // 数据缓存
-=======
 	config Config
->>>>>>> f2bfef34
 
 	lock sync.Mutex // 互斥锁
 
@@ -68,20 +63,11 @@
 }
 
 type Config struct {
-<<<<<<< HEAD
-	DriverName    string // 驱动名称
-	Endpoint      string // CSI端点
-	VendorVersion string // 驱动版本
-	NodeId        string // 节点ID
-	// Deprecated: 临时使用，后续删除
-	VolumeDir string // 本地存储的目录
-=======
 	DriverName    string
 	Endpoint      string
 	VendorVersion string
 	NodeId        string
 	VolumeDir     string
->>>>>>> f2bfef34
 }
 
 // NewLocalStorage 创建本地存储
@@ -93,35 +79,12 @@
 		return nil, fmt.Errorf("no node id provided")
 	}
 	klog.V(2).Infof("Driver: %v version: %v, nodeId: %v", cfg.DriverName, cfg.VendorVersion, cfg.NodeId)
-<<<<<<< HEAD
-	// 创建本地存储的目录
-	if err := makeVolumeDir(cfg.VolumeDir); err != nil {
-		return nil, err
-	}
-	storeFile := path.Join(cfg.VolumeDir, StoreFile)
-	klog.V(2).Infof("localstorage will be store in %s", storeFile)
-	// 创建缓存
-	s, err := cache.New(storeFile)
-	if err != nil {
-		return nil, err
-	}
-	// 创建localstorage
-	ls, err := &localStorage{
-=======
 
 	ls := &localStorage{
->>>>>>> f2bfef34
 		config:     cfg,
 		kubeClient: kubeClientSet,
 		client:     lsClientSet,
-<<<<<<< HEAD
 		queue:      workqueue.NewNamedRateLimitingQueue(workqueue.DefaultControllerRateLimiter(), "plugin"), // 创建带有速率的任务队列，且使用默认的速率限制器，名称为plugin
-	}, nil
-	if err != nil {
-		return nil, err
-=======
-		queue:      workqueue.NewNamedRateLimitingQueue(workqueue.DefaultControllerRateLimiter(), "plugin"),
->>>>>>> f2bfef34
 	}
 	// 添加事件处理函数
 	lsInformer.Informer().AddEventHandler(kubecache.FilteringResourceEventHandler{
@@ -220,23 +183,6 @@
 	// Deep copy otherwise we are mutating the cache.
 	//通过 DeepCopy 方法，我们可以创建一个对象的深拷贝，这样就不会影响到缓存中的对象
 	l := localstorage.DeepCopy()
-<<<<<<< HEAD
-	nodeSize, ok := l.Annotations[annNodeSize] // 获取node size
-	if !ok {
-		return fmt.Errorf("failed to found node localstorage size")
-	}
-	klog.Infof("get node size %s from annotations", nodeSize)
-	quantity, err := resource.ParseQuantity(nodeSize) // 转化为resource.Quantity对象
-	if err != nil {
-		return fmt.Errorf("failed to parse node quantity: %v", err)
-	}
-
-	l.Status.Capacity = &quantity                     // 设置localstorage的容量
-	l.Status.Allocatable = &quantity                  // 设置localstorage的可用容量
-	l.Status.Phase = localstoragev1.LocalStorageReady // 设置localstorage的状态为ready，然后更新localstorage
-	_, err = ls.client.StorageV1().LocalStorages().Update(ctx, l, metav1.UpdateOptions{})
-	return err
-=======
 
 	// Set localstorage status to Init
 	if util.LocalStorageIsPending(l) {
@@ -281,7 +227,6 @@
 	l.Status.Capacity = &quantity
 	l.Status.Allocatable = &quantity
 	return storageutil.UpdateLocalStoragePhase(ls.client, l, localstoragev1.LocalStorageReady)
->>>>>>> f2bfef34
 }
 
 // 更新localstorage到队列
